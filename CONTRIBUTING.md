# Contributing to Toolbox

## Environment setup

`toolbox` is a monorepo, with all dependencies managed as a uv workspace.

To install, create a virtual environment and sync dependencies:

```bash
cd toolbox # The root of the repo
uv venv
uv sync
```

### Pre-commit hooks

We use pre-commit hooks to ensure code quality and consistency. Install them with:

```bash
pre-commit install
```

To run them manually:

```bash
uv run pre-commit run --all-files
```

## Adding a new package

To add a new package to the workspace, run from the root of the repo:

```
uv init --lib packages/<package_name>
```

## Analytics

We use PostHog for anonymous CLI analytics (commands, errors, usage patterns).
Exclude yourself from analytics during development:

```bash
export TOOLBOX_TEST_USER="true"
```

Add this to your .zshrc or .bashrc to exclude yourself permanently.

### Dashboard Access

Contact developers to get invited to the PostHog workspace for viewing metrics and error tracking.

## Release to PyPI

To bump the version, tag the commit, and publish to PyPI:

Since main is protected, create a release branch after bumping the version:

```bash
# Start from main
git checkout main
git pull origin main

# bump version, see https://docs.astral.sh/uv/guides/package/#updating-your-version
uv version --package syft_toolbox --bump minor
NEW_VERSION=$(uv version --package syft_toolbox --short)

# Create release branch with the new version
git checkout -b release/v${NEW_VERSION}
git commit -am "Release v${NEW_VERSION}"
git push -u origin release/v${NEW_VERSION}

# Create PR and merge to main
# After PR is merged, checkout main and create tag

git checkout main
git pull origin main
git tag "v${NEW_VERSION}"
git push origin "v${NEW_VERSION}"

# clean build dir, build and publish to PyPI
rm -rf dist/
uv build --package syft_toolbox
uv publish dist/syft-toolbox-* --token <your_token>
```

<<<<<<< HEAD
### Documentation Versioning

Documentation is automatically deployed via GitHub Actions when creating version tags.
If automatic deployment fails, you can manually deploy docs:

```bash
# Deploy a new version and update the latest alias
mike deploy --push --update-aliases ${NEW_VERSION} latest

# Set default version (only needed for first release)
mike set-default --push latest
```

## Documentation

To serve the docs locally, run this in the repo root:

```
mkdocs serve
```
=======
Note: The tag push will trigger the docs deployment workflow to create a new versioned documentation.
>>>>>>> 46d49917
<|MERGE_RESOLUTION|>--- conflicted
+++ resolved
@@ -83,7 +83,6 @@
 uv publish dist/syft-toolbox-* --token <your_token>
 ```
 
-<<<<<<< HEAD
 ### Documentation Versioning
 
 Documentation is automatically deployed via GitHub Actions when creating version tags.
@@ -103,7 +102,4 @@
 
 ```
 mkdocs serve
-```
-=======
-Note: The tag push will trigger the docs deployment workflow to create a new versioned documentation.
->>>>>>> 46d49917
+```
--- conflicted
+++ resolved
@@ -4,9 +4,6 @@
 description = "Add your description here"
 readme = "README.md"
 requires-python = ">=3.9"
-<<<<<<< HEAD
-dependencies = ["toolbox", "notes_mcp", "syftbox_queryengine", "slack_mcp", "whatsapp_desktop_mcp", "pdf_mcp"]
-=======
 dependencies = [
     "toolbox",
     "notes_mcp",
@@ -14,8 +11,8 @@
     "slack_mcp",
     "whatsapp_desktop_mcp",
     "obsidian_mcp",
+    "pdf_mcp"
 ]
->>>>>>> 5affe32f
 
 [build-system]
 requires = ["hatchling"]
@@ -27,11 +24,8 @@
 slack_mcp = { workspace = true }
 whatsapp_desktop_mcp = { workspace = true }
 syftbox_queryengine = { workspace = true }
-<<<<<<< HEAD
 pdf_mcp = { workspace = true }
-=======
 obsidian_mcp = { workspace = true }
->>>>>>> 5affe32f
 
 [tool.uv.workspace]
 members = ["packages/*"]

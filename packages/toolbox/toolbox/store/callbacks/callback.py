--- conflicted
+++ resolved
@@ -244,17 +244,19 @@
     return cursor.fetchone()[0]
 
 
+def get_n_messages_slack(conn):
+    cursor = conn.cursor()
+    cursor.execute("SELECT COUNT(*) FROM messages")
+    return cursor.fetchone()[0]
+
+
 def get_n_embeddings_discord(conn):
     cursor = conn.cursor()
     cursor.execute("SELECT COUNT(*) FROM message_embeddings_vec")
     return cursor.fetchone()[0]
 
 
-<<<<<<< HEAD
 def get_n_messages_discord(conn):
-=======
-def get_n_messages(conn):
->>>>>>> 3eacff18
     cursor = conn.cursor()
     cursor.execute("SELECT COUNT(*) FROM messages")
     return cursor.fetchone()[0]
@@ -264,14 +266,10 @@
     def on_data_stats(self, mcp: "InstalledMCP") -> dict:
         try:
             conn = _get_slack_connection()
-<<<<<<< HEAD
-            return {"# embeddings": get_n_embeddings_slack(conn)}
-=======
             return {
-                "# embeddings": get_n_embeddings(conn),
-                "# messages": get_n_messages(conn),
+                "# embeddings": get_n_embeddings_slack(conn),
+                "# messages": get_n_messages_slack(conn),
             }
->>>>>>> 3eacff18
         except Exception as e:
             return {"error": str(e)}
 

--- conflicted
+++ resolved
@@ -216,11 +216,7 @@
 
     cursor.execute(
         """
-<<<<<<< HEAD
         SELECT * FROM messages 
-=======
-        SELECT * FROM messages
->>>>>>> cf43b493
         WHERE channel_id = ? AND timestamp >= ?
         ORDER BY timestamp DESC
     """,
@@ -257,20 +253,12 @@
 
     cursor.execute(
         """
-<<<<<<< HEAD
         SELECT * FROM messages 
         WHERE timestamp >= ?
         ORDER BY timestamp DESC
         LIMIT ?
     """,
         (cutoff_date, limit),
-=======
-        SELECT * FROM messages
-        WHERE timestamp >= ?
-        ORDER BY timestamp DESC
-    """,
-        (cutoff_date,),
->>>>>>> cf43b493
     )
 
     return [DiscordMessage.from_sql_row(row) for row in cursor.fetchall()]

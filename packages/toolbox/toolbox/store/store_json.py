import platform

<<<<<<< HEAD
from toolbox.store.store_code import STORE_ELEMENTS
=======
>>>>>>> 5affe32f
from toolbox.settings import settings
from toolbox.store.store_code import STORE_ELEMENTS

DEFAULT_LOCAL_MACHINE_NAME = platform.node()
MANAGED_BY_INHERIT_CLIENT = "INHERIT_CLIENT"


GLOBAL_MCP_DEFAULTS = {
    "default_host": DEFAULT_LOCAL_MACHINE_NAME,
    "default_verified": True,
    "default_proxy": "mcp-remote",
    "default_app_type": "mcp",
}

# you either provide a client and nothing, then it chooses the default deployment of the client, or of all
# or you provide a client and a deployment method then it chooses that deployment method for that client

STORE = {
    "github-mcp": {
        "json_bodies_for_client_for_deployment_method": {
            "all": {
                "stdio": {
                    "args": [
                        "run",
                        "-i",
                        "--rm",
                        "-e",
                        "GITHUB_PERSONAL_ACCESS_TOKEN",
                        "ghcr.io/github/github-mcp-server",
                    ],
                    "command": "docker",
                    "env": {"GITHUB_PERSONAL_ACCESS_TOKEN": "<insert-token-here>"},
                },
            }
        },
        "url": "https://github.com/github/github-mcp-server",
        "secret_requests": [
            {
                "request_type": "text_input",
                "result_type": "env",
                "result_name": "GITHUB_PERSONAL_ACCESS_TOKEN",
                "request_text": "To install github mcp, you need a personal access token. Please visit https://github.com/settings/personal-access-tokens to create one.",
            }
        ],
        "default_settings": {
            "default_read_access": ["Issues", "PRs", "Settings"],
            "default_write_access": ["Issues", "PRs", "Settings"],
            "default_model": None,
            "default_proxy": None,
            "default_managed_by": MANAGED_BY_INHERIT_CLIENT,
            "default_deployment_method": "stdio",
        },
    },
    "meeting-notes-mcp": {
        "has_client_json": False,
        "url": "https://github.com/OpenMined/toolbox/tree/main/packages/notes_mcp",
        "requirements": ["syftbox-queryengine-mcp"],
        "external_dependencies": ["syftbox", "screenpipe"],
        "context_settings": {
            "notes_webserver_url": "http://20.224.153.50:8000/",
        },
        "default_settings": {
            "default_read_access": ["Apple Audio Recordings"],
            "default_write_access": ["Meetings", "Transcriptions"],
            "default_model": None,
            "default_proxy": "mcp-remote",
            "default_host": "OM enclave",
            "default_managed_by": "OM enclave",
            "default_deployment_method": "proxy-to-om-enclave",
            "default_app_type": "bg agent",
        },
    },
    "syftbox-queryengine-mcp": {
        "url": "https://github.com/OpenMined/toolbox/tree/main/packages/syftbox_queryengine",
        "json_bodies_for_client_for_deployment_method": {
            "all": {
                "proxy-to-local-http": {
                    "args": ["mcp-remote", "http://127.0.0.1:8002/mcp/mcp"],
                    "command": "npx",
                }
            }
        },
        "mcp_deployment_methods": {"all": "infered"},
        "deployment": {
            "type": "python",
            "module": "syftbox_queryengine.app",
        },
        "default_settings": {
            "default_read_access": ["Apple Audio Recordings"],
            "default_write_access": ["Meeting Notes"],
            "default_model": None,
            "default_proxy": "mcp-remote",
            "default_host": "local",
            "default_managed_by": "toolbox (local)",
            "default_deployment_method": "proxy-to-local-http",
        },
    },
    "slack-mcp": {
        "url": "https://github.com/OpenMined/toolbox/tree/main/packages/slack_mcp",
        "json_bodies_for_client_for_deployment_method": {
            "all": {
                "proxy-to-local-http": {
                    "args": ["mcp-remote", "http://127.0.0.1:8004/mcp/mcp"],
                    "command": "npx",
                }
            }
        },
        "external_dependencies": ["syftbox"],
        "context_settings": {
            "slack_webserver_url": "http://20.224.153.50:8005/",
        },
        "mcp_deployment_methods": {"all": "infered"},
        "deployment": {
            "type": "python",
            "module": "slack_mcp.app",
        },
        "default_settings": {
            "default_read_access": ["Slack Messages, Channels, Users"],
            "default_write_access": ["Slack Messages, Channels, Users"],
            "default_model": None,
            "default_proxy": "mcp-remote",
            "default_host": "local",
            "default_managed_by": "toolbox (local)",
            "default_deployment_method": "proxy-to-local-http",
        },
    },
    "discord-mcp": {
        "url": "https://github.com/OpenMined/toolbox/tree/main/packages/discord_mcp",
        "json_bodies_for_client_for_deployment_method": {
            "all": {
                "proxy-to-local-http": {
                    "args": ["mcp-remote", "http://127.0.0.1:8008/mcp/mcp"],
                    "command": "npx",
                }
            }
        },
        "external_dependencies": ["syftbox"],
        "context_settings": {
            "discord_webserver_url": "http://20.224.153.50:8008/",
        },
        "mcp_deployment_methods": {"all": "infered"},
        "deployment": {
            "type": "python",
            "module": "discord_mcp.app",
        },
        "default_settings": {
            "default_read_access": ["Discord Messages, Channels, Users"],
            "default_write_access": ["Discord Messages, Channels, Users"],
            "default_model": None,
            "default_proxy": "mcp-remote",
            "default_host": "local",
            "default_managed_by": "toolbox (local)",
            "default_deployment_method": "proxy-to-local-http",
        },
    },
    "whatsapp-desktop-mcp": {
        "url": "https://github.com/OpenMined/toolbox/tree/main/packages/whatsapp_desktop_mcp",
        "json_bodies_for_client_for_deployment_method": {
            "all": {
                "proxy-to-local-http": {
                    "args": ["mcp-remote", "http://127.0.0.1:8004/mcp/mcp"],
                    "command": "npx",
                }
            }
        },
        "mcp_deployment_methods": {"all": "infered"},
        "deployment": {
            "type": "python",
            "module": "whatsapp_desktop_mcp.app",
        },
        "default_settings": {
            "default_read_access": ["Whatsapp Messages, Channels, Users"],
            "default_write_access": ["Whatsapp Messages, Channels, Users"],
            "default_model": None,
            "default_proxy": "mcp-remote",
            "default_host": "local",
            "default_managed_by": "toolbox (local)",
            "default_deployment_method": "proxy-to-local-http",
        },
    },
<<<<<<< HEAD
    "pdf-mcp": {
        "url": "https://github.com/OpenMined/toolbox/tree/main/packages/pdf_mcp",
        "json_bodies_for_client_for_deployment_method": {
            "all": {
                "proxy-to-local-http": {
                    "args": ["mcp-remote", "http://127.0.0.1:8006/mcp/mcp"],
=======
    "obsidian-mcp": {
        "url": "https://github.com/OpenMined/toolbox/tree/main/packages/obsidian_mcp",
        "json_bodies_for_client_for_deployment_method": {
            "all": {
                "proxy-to-local-http": {
                    "args": ["mcp-remote", "http://127.0.0.1:8007/mcp/mcp"],
>>>>>>> 5affe32f
                    "command": "npx",
                }
            }
        },
        "mcp_deployment_methods": {"all": "infered"},
        "deployment": {
            "type": "python",
<<<<<<< HEAD
            "module": "pdf_mcp.app",
        },
        "default_settings": {
            "default_read_access": ["PDF Documents"],
            "default_write_access": [],
=======
            "module": "obsidian_mcp.app",
        },
        "default_settings": {
            "default_read_access": ["Obsidian Vault Files"],
            "default_write_access": ["Obsidian Vault Files"],
>>>>>>> 5affe32f
            "default_model": None,
            "default_proxy": "mcp-remote",
            "default_host": "local",
            "default_managed_by": "toolbox (local)",
            "default_deployment_method": "proxy-to-local-http",
        },
    },
}


def get_default_setting(name: str, client: str, key: str):
    MCP_DEFAULTS = STORE[name]["default_settings"]
    default_key = "default_" + key
    if default_key in MCP_DEFAULTS:
        res = MCP_DEFAULTS[default_key]
    else:
        res = GLOBAL_MCP_DEFAULTS[default_key]
    if res == MANAGED_BY_INHERIT_CLIENT:
        res = client
    return res


def check_name(name: str):
    if name not in STORE:
        raise ValueError(f"MCP with name {name} does not exist")
    if name not in STORE_ELEMENTS:
        raise ValueError(f"MCP with name {name} does not exist")
    return name<|MERGE_RESOLUTION|>--- conflicted
+++ resolved
@@ -1,10 +1,5 @@
 import platform
 
-<<<<<<< HEAD
-from toolbox.store.store_code import STORE_ELEMENTS
-=======
->>>>>>> 5affe32f
-from toolbox.settings import settings
 from toolbox.store.store_code import STORE_ELEMENTS
 
 DEFAULT_LOCAL_MACHINE_NAME = platform.node()
@@ -184,41 +179,49 @@
             "default_deployment_method": "proxy-to-local-http",
         },
     },
-<<<<<<< HEAD
     "pdf-mcp": {
         "url": "https://github.com/OpenMined/toolbox/tree/main/packages/pdf_mcp",
         "json_bodies_for_client_for_deployment_method": {
             "all": {
                 "proxy-to-local-http": {
                     "args": ["mcp-remote", "http://127.0.0.1:8006/mcp/mcp"],
-=======
+                    "command": "npx",
+                }
+            }
+        },
+        "mcp_deployment_methods": {"all": "infered"},
+        "deployment": {
+            "type": "python",
+            "module": "pdf_mcp.app",
+        },
+        "default_settings": {
+            "default_read_access": ["PDF Documents"],
+            "default_write_access": [],
+            "default_model": None,
+            "default_proxy": "mcp-remote",
+            "default_host": "local",
+            "default_managed_by": "toolbox (local)",
+            "default_deployment_method": "proxy-to-local-http",
+        },
+    },
     "obsidian-mcp": {
         "url": "https://github.com/OpenMined/toolbox/tree/main/packages/obsidian_mcp",
         "json_bodies_for_client_for_deployment_method": {
             "all": {
                 "proxy-to-local-http": {
                     "args": ["mcp-remote", "http://127.0.0.1:8007/mcp/mcp"],
->>>>>>> 5affe32f
-                    "command": "npx",
-                }
-            }
-        },
-        "mcp_deployment_methods": {"all": "infered"},
-        "deployment": {
-            "type": "python",
-<<<<<<< HEAD
+                    "command": "npx",
+                }
+            }
+        },
+        "mcp_deployment_methods": {"all": "infered"},
+        "deployment": {
+            "type": "python",
             "module": "pdf_mcp.app",
         },
         "default_settings": {
             "default_read_access": ["PDF Documents"],
             "default_write_access": [],
-=======
-            "module": "obsidian_mcp.app",
-        },
-        "default_settings": {
-            "default_read_access": ["Obsidian Vault Files"],
-            "default_write_access": ["Obsidian Vault Files"],
->>>>>>> 5affe32f
             "default_model": None,
             "default_proxy": "mcp-remote",
             "default_host": "local",
